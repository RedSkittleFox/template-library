#pragma once

#include <fox/ptr_vector.hpp>
#include <fox/inplace_free_list.hpp>

#include <type_traits>
#include <memory_resource>
#include <set>

namespace fox
{
	template<class T, std::size_t ChunkCapacity, class Allocator = std::allocator<T>>
	class free_list
	{
	public:
		using value_type = T;
		using chunk_type = inplace_free_list<T, ChunkCapacity>;
		using allocator_type = Allocator;
		using size_type = std::size_t;
		using difference_type = std::ptrdiff_t;
		using reference = T&;
		using const_reference = const T&;
		using pointer = T*;
		using const_pointer = const T*;

	private:
		using chunk_allocator = typename std::allocator_traits<allocator_type>::template rebind_alloc<chunk_type>;

	private:
		struct chunk_less
		{
			using is_transparent = void;

			[[nodiscard]] bool operator()(const chunk_type& lhs, const chunk_type& rhs) const noexcept
			{
				return lhs.data() < rhs.data();
			}

			[[nodiscard]] bool operator()(const chunk_type& lhs, const_pointer rhs) const noexcept
			{
				return lhs.data() < rhs;
			}

			[[nodiscard]] bool operator()(const_pointer lhs, const chunk_type& rhs) const noexcept
			{
				return lhs < rhs.data();
			}
		};

		fox::ptr_vector<inplace_free_list<T, ChunkCapacity>, chunk_allocator> chunks_;

	public:
		free_list() = default;

		free_list(const allocator_type& allocator)
			: chunks_(static_cast<chunk_allocator>(allocator)) {}

		free_list(const free_list& other) = default;

		template<std::convertible_to<T> U, class OtherAllocator, class TransformFunc>
		free_list(const free_list<U, ChunkCapacity, OtherAllocator>& other, TransformFunc func)
		{
			this->assign(other, std::move(func));
		}

		free_list(free_list&& other) noexcept = default;
		free_list& operator=(const free_list& other) = default;
		free_list& operator=(free_list&& other) noexcept = default;
		~free_list() noexcept = default;

	public:
		[[nodiscard]] allocator_type get_allocator() const
		{
			return static_cast<allocator_type>(chunks_.get_allocator());
		}

	public:
		[[nodiscard]] static constexpr size_type chunk_capacity() noexcept
		{
			return ChunkCapacity;
		}

		[[nodiscard]] size_type capacity() const noexcept
		{
			return std::size(chunks_) * chunk_capacity();
		}

		[[nodiscard]] size_type size() const noexcept
		{
			size_type out{};
			for (const auto& c : chunks_)
				out += c.size();

			return out;
		}

		[[nodiscard]] bool empty() const noexcept
		{
			return size() == static_cast<size_type>(0);
		}

	public:
<<<<<<< HEAD

=======
		template<std::convertible_to<T> U, class OtherAllocator, class TransformFunc>
		void assign(const free_list<U, ChunkCapacity, OtherAllocator>& other, TransformFunc func)
			requires (std::is_invocable_r_v<T, TransformFunc, const U&>)
		{
			this->clear();

			chunks_.resize(other.chunks_.size());

			for(std::size_t i{}; i < std::size(chunks_); ++i)
			{
				chunks_[i].assign(other.chunks_[i], func);
			}
		}

	public:
>>>>>>> dc86d0b8
		void clear()
		{
			chunks_.clear();
		}

		template<std::invocable<pointer, pointer> Callback>
		void optimize(Callback&& cb)
		{
			optimize_at([&](size_type from, size_type to) {

				auto [chunk_from, from_offset] = unpack_index(from);
				auto [chunk_to, to_offset] = unpack_index(to);

				cb((std::data(chunks_)[chunk_from])->data() + from_offset,
					(std::data(chunks_)[chunk_to])->data() + to_offset);
				});
		}

		template<std::invocable<size_type, size_type> Callback>
		void optimize_at(Callback&& cb)
		{
			std::uint16_t chunk_i = 0;
			std::uint16_t chunk_j = static_cast<std::uint16_t>(chunks_.size() - 1);
			while (chunk_i <= chunk_j && chunk_j > 0) 
			{
				if (chunks_[chunk_i].size() == ChunkCapacity) 
				{
					chunk_i++;
					continue;
				}
				
				chunks_[chunk_i].sort_free_list();

				if (chunk_i == chunk_j) 
				{
					chunks_[chunk_i].optimize_at([&](std::uint16_t from, std::uint16_t to) {
						cb(pack_index(chunk_i, from), pack_index(chunk_i, to)); 
					});
					break;
				}
				else
				{
					for (std::uint16_t idx = 0; idx < ChunkCapacity; idx++) 
					{
						std::uint16_t rev_idx = ChunkCapacity - idx - 1;

						if (chunks_[chunk_j].holds_value_at(rev_idx) && !chunks_[chunk_i].full()) 
						{
							
							const T* source = chunks_[chunk_j].at(rev_idx);
							size_type packed_from = pack_index(chunk_j, rev_idx);

							const T* dest = chunks_[chunk_i].emplace(*source);
							std::uint16_t dest_idx = static_cast<std::uint16_t>(chunks_[chunk_i].as_index(dest));
							size_type packed_to = pack_index(chunk_i, dest_idx);

							chunks_[chunk_j].erase(source);

							cb(packed_from, packed_to);
						}
					}

					if (chunks_[chunk_i].full())
						chunk_i++;

					if (chunks_[chunk_j].empty())
						chunk_j--;

				}
			}
			shrink();
		}

		void shrink() {
			while (chunks_.back().empty()) 
			{
				chunks_.pop_back();
			}
			chunks_.shrink_to_fit();
		}

		void sort() {
			for (auto& chunk : chunks_) 
			{
				chunk.sort();
			}
		}

		[[nodiscard]] bool is_sorted() const noexcept
		{
			bool is_sorted = true;
			for (auto& chunk : chunks_) 
			{
				is_sorted = is_sorted && chunk.is_sorted();
				if (!is_sorted) break;
			}
			return is_sorted;
		}

		template<class... Args>
		[[nodiscard]] T* emplace(Args&&... args) requires(std::is_constructible_v<value_type, Args...>)
		{
			chunk_type* allocation_chunk;

			// Find first free
			if (auto r = std::find_if(std::begin(chunks_), std::end(chunks_), [](const auto& v) { return v.full() == false; });
				r != std::end(chunks_))
			{
				allocation_chunk = std::addressof(*r);
			}
			else
			{
				allocation_chunk = std::addressof(chunks_.emplace_back());
			}

			return allocation_chunk->emplace(std::forward<Args>(args)...);
		}

		[[nodiscard]] T* insert(const T& value) requires(std::is_copy_constructible_v<T>)
		{
			return this->emplace(value);
		}

		[[nodiscard]] T* insert(T&& value) requires(std::is_move_constructible_v<T>)
		{
			return this->emplace(std::forward<T&&>(value));
		}

	public:
		void erase(const T* ptr)
		{
			auto chunk = owning_chunk(ptr);
			chunk->erase(ptr);

			auto last_chunk_it = --chunks_.end();
			if(chunk->empty() && std::addressof(*last_chunk_it) == chunk)
			{
				chunks_.pop_back();
			}
		}

	public:
		[[nodiscard]] bool owns(const T* ptr) const noexcept
		{
			if (std::empty(chunks_))
				return false;

			auto r = std::find_if(std::begin(chunks_), std::end(chunks_), [=](const auto& c) { return c.owns(ptr); });

			return r != std::end(chunks_);
		}

		[[nodiscard]] bool holds_value(const T* ptr) const noexcept
		{
			auto chunk = owning_chunk(ptr);
			return chunk->holds_value(ptr);
		}

		[[nodiscard]] size_t as_index(const T* ptr) const noexcept
		{
			assert(!std::empty(chunks_) && "free_list<T> doesn't own this pointer.");

			auto chunk_it = std::find_if(std::begin(chunks_), std::end(chunks_), [=](const auto& c) { return c.owns(ptr); });
			assert(chunk_it != std::end(chunks_) && "free_list<T> doesn't own this pointer.");

			auto chunk = std::distance(std::begin(chunks_), chunk_it);
			auto index = chunk_it->as_index(ptr);

			return pack_index(static_cast<std::uint16_t>(chunk), static_cast<std::uint16_t>(index));
		}

	public:
		[[nodiscard]] const T* operator[](size_type idx) const noexcept
		{
			auto [chunk, index] = unpack_index(idx);

			auto chunk_ptr = std::data(chunks_)[chunk];
			return chunk_ptr->operator[](index);
		}

		[[nodiscard]] T* operator[](size_type idx) noexcept
		{
			auto [chunk, index] = unpack_index(idx);

			auto chunk_ptr = std::data(chunks_)[chunk];
			return chunk_ptr->operator[](index);
		}

		[[nodiscard]] bool holds_value_at(size_type idx) const noexcept
		{
			auto [chunk, index] = unpack_index(idx);

			assert(chunk < std::size(chunks_) && "free_list<T> doesn't own this index.");

			auto chunk_ptr = std::data(chunks_)[chunk];
			return chunk_ptr->holds_value_at(index);
		}

		[[nodiscard]] const T* at(size_type idx) const
		{
			auto [chunk, index] = unpack_index(idx);

			auto chunk_ptr = std::data(chunks_)[chunk];
			return chunk_ptr->at(index);
		}

		[[nodiscard]] T* at(size_type idx)
		{
			auto [chunk, index] = unpack_index(idx);

			auto chunk_ptr = std::data(chunks_)[chunk];
			return chunk_ptr->at(index);
		}

	public:
		[[nodiscard]] chunk_type* owning_chunk(const T* ptr) noexcept
		{
			const auto chunk = owning_chunk_no_assert(ptr);
			assert(chunk != nullptr && "free_list<T> doesn't own this pointer.");
			return chunk;
		}

		[[nodiscard]] const chunk_type* owning_chunk(const T* ptr) const noexcept
		{
			const auto chunk = owning_chunk_no_assert(ptr);
			assert(chunk != nullptr && "free_list<T> doesn't own this pointer.");
			return chunk;
		}

		[[nodiscard]] chunk_type* owning_chunk(size_type idx) noexcept
		{
			auto [chunk, index] = unpack_index(idx);

			assert(chunk < std::size(chunks_) && "free_list<T> doesn't own this pointer.");

			auto chunk_it = std::begin(chunks_) + chunk;

			return std::addressof(*chunk_it);
		}

		[[nodiscard]] const chunk_type* owning_chunk(size_type idx) const noexcept
		{
			auto [chunk, index] = unpack_index(idx);

			assert(chunk < std::size(chunks_) && "free_list<T> doesn't own this pointer.");

			auto chunk_it = std::begin(chunks_) + chunk;

			return std::addressof(*chunk_it);
		}

		[[nodiscard]] auto chunks_begin() noexcept { return std::begin(chunks_); }
		[[nodiscard]] auto chunks_begin() const noexcept { return std::begin(chunks_); }
		[[nodiscard]] auto chunks_cbegin() const noexcept { return std::cbegin(chunks_); }
		[[nodiscard]] auto chunks_end() noexcept { return std::end(chunks_); }
		[[nodiscard]] auto chunks_end() const noexcept { return std::end(chunks_); }
		[[nodiscard]] auto chunks_cend() const noexcept { return std::cend(chunks_); }

		[[nodiscard]] auto chunks_rbegin() noexcept { return std::rbegin(chunks_); }
		[[nodiscard]] auto chunks_rbegin() const noexcept { return std::rbegin(chunks_); }
		[[nodiscard]] auto chunks_crbegin() const noexcept { return std::crbegin(chunks_); }
		[[nodiscard]] auto chunks_rend() noexcept { return std::rend(chunks_); }
		[[nodiscard]] auto chunks_rend() const noexcept { return std::rend(chunks_); }
		[[nodiscard]] auto chunks_crend() const noexcept { return std::crend(chunks_); }

	private:
		void assert_owns(const T* ptr) const
		{
			assert(this->owns(ptr) == true && "free_list<T> doesn't own this pointer.");
		}

		void assert_chunks_not_empty() const
		{
			assert(!std::empty(chunks_));
		}

		[[nodiscard]] chunk_type* owning_chunk_no_assert(const T* ptr) noexcept
		{
			if (std::empty(chunks_))
				return nullptr;

			auto r = std::find_if(std::begin(chunks_), std::end(chunks_), [=](const auto& c) { return c.owns(ptr); });
			if (r == std::end(chunks_))
				return nullptr;

			return std::addressof(*r);
		}

		[[nodiscard]] const chunk_type* owning_chunk_no_assert(const T* ptr) const noexcept
		{
			if (std::empty(chunks_))
				return nullptr;

			auto r = std::find_if(std::begin(chunks_), std::end(chunks_), [=](const auto& c) { return c.owns(ptr); });
			if (r == std::end(chunks_))
				return nullptr;

			return std::addressof(*r);
		}

		[[nodiscard]] size_type pack_index(std::uint16_t chunk, std::uint16_t position) const noexcept
		{
			static_assert(ChunkCapacity < std::numeric_limits<std::uint16_t>::max());
			assert(std::size(chunks_) < std::numeric_limits<std::uint16_t>::max());
			static_assert(sizeof(size_type) >= sizeof(std::uint16_t) * 2);

			const size_type out = (static_cast<size_type>(chunk) << (sizeof(position) * 8)) | static_cast<size_type>(position);
			return out;
		}

		[[nodiscard]] static std::pair<std::uint16_t, std::uint16_t> unpack_index(size_type index) noexcept
		{
			std::uint16_t position = static_cast<std::uint16_t>(index & static_cast<size_type>(0xFFFFu));
			std::uint16_t chunk = static_cast<std::uint16_t>((index >> (sizeof(position) * 8)) & static_cast<size_type>(0xFFFFu));

			return std::make_pair(chunk, position);
		}
	};

	namespace pmr
	{
		template<class T, std::size_t ChunkCapacity>
		using free_list = ::fox::free_list<T, ChunkCapacity, std::pmr::polymorphic_allocator<T>>;
	}
}<|MERGE_RESOLUTION|>--- conflicted
+++ resolved
@@ -100,9 +100,6 @@
 		}
 
 	public:
-<<<<<<< HEAD
-
-=======
 		template<std::convertible_to<T> U, class OtherAllocator, class TransformFunc>
 		void assign(const free_list<U, ChunkCapacity, OtherAllocator>& other, TransformFunc func)
 			requires (std::is_invocable_r_v<T, TransformFunc, const U&>)
@@ -118,7 +115,7 @@
 		}
 
 	public:
->>>>>>> dc86d0b8
+
 		void clear()
 		{
 			chunks_.clear();
